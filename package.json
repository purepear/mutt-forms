--- conflicted
+++ resolved
@@ -1,10 +1,6 @@
 {
   "name": "mutt-forms",
-<<<<<<< HEAD
   "version": "1.5.0",
-=======
-  "version": "1.4.6",
->>>>>>> 2b0a1efe
   "author": {
     "name": "Nick Snell",
     "email": "nick@boughtbymany.com"
