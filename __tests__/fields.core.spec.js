--- conflicted
+++ resolved
@@ -2,257 +2,218 @@
  * Core Field Tests
  */
 
-"use strict";
-
-import Mutt from "../src/index";
+"use strict"
+
+import Mutt from "../src/index"
 
 describe("Field", () => {
-    var TestField;
-
-    beforeEach(() => {
-        TestField = new Mutt.fields.Field({
-            id: "test-field",
-            name: "TestField",
-            label: "Test Field"
-        });
-    });
-
-    describe("#refreshValidationState()", () => {
-        test("reset the validation state of the field & widget", () => {
-            TestField._errors.push("Test Error");
-            TestField.widget.errors.push("Test Error");
-
-            TestField.refreshValidationState(false);
-
-            expect(TestField._errors.length).toEqual(0);
-            expect(TestField.widget.errors.length).toEqual(0);
-        });
-    });
-
-    describe("#getWidget()", () => {
-        test("return the base widget used for the field", () => {
-            expect(TestField.getWidget()).toBe(Mutt.widgets.TextInput);
-
-            let AnotherTestField = new Mutt.fields.Field({
-                id: "test-field",
-                name: "TestField",
-                label: "Test Field",
-                widget: Mutt.widgets.HiddenInput
-            });
-
-            // Overides should be applied but this function only returns
-            // the default
-            expect(AnotherTestField.getWidget()).toBe(Mutt.widgets.TextInput);
-            expect(AnotherTestField.widget.constructor).toBe(
-                Mutt.widgets.HiddenInput
-            );
-        });
-    });
-
-    describe("#getSortOrder()", () => {
-        test("return the order value", () => {
-            expect(TestField.getSortOrder()).toEqual(null);
-            TestField.setSortOrder(1);
-            expect(TestField.getSortOrder()).toEqual(1);
-        });
-    });
-
-    describe("#setSortOrder()", () => {
-        test("alter the order value", () => {
-            expect(TestField.getSortOrder()).toEqual(null);
-            TestField.setSortOrder(1);
-            expect(TestField.sortOrder).toEqual(1);
-        });
-    });
-
-    describe("#toString()", () => {
-        test("return a string representation of the field", () => {
-            expect(TestField.toString()).toEqual("Field <TestField field>");
-        });
-    });
-
-    describe("#new()", () => {
-        test("return a field with configured attributes", () => {
-            let schema = { type: "string" };
-            let field = Mutt.fields.Field.new("test-id", "test-name", schema);
-
-            expect(field.id).toEqual("test-id");
-            expect(field.name).toEqual("test-name");
-            expect(field.type).toEqual("string");
-            expect(field.validators.length).toEqual(0);
-        });
-
-        test("return a field as required", () => {
-            let schema = { type: "string" };
-            let requiredField = Mutt.fields.Field.new(
-                "test-id",
-                "test-name",
-                schema,
-                {},
-                null,
-                true
-            );
-
-            expect(requiredField.validators.length).toEqual(1);
-            expect(requiredField.validators[0].constructor).toBe(
-                Mutt.validators.RequiredValidator
-            );
-
-            // Check the option config
-            let optionsRequiredField = Mutt.fields.Field.new(
-                "test-id",
-                "test-name",
-                schema,
-                { required: true }
-            );
-
-<<<<<<< HEAD
-            expect(optionsRequiredField.validators.length).toEqual(1);
-            expect(optionsRequiredField.validators[0].constructor).toEqual(
-                Mutt.validators.RequiredValidator
-            );
-        });
-=======
-            expect(optionsRequiredField.validators.length).toEqual(1)
-            expect(
-                optionsRequiredField.validators[0].constructor
-            ).toEqual(Mutt.validators.RequiredValidator)
-            expect(optionsRequiredField.validators[0]).toBeInstanceOf(
-                Mutt.validators.RequiredValidator
-            )
-        })
->>>>>>> 172648a8
-
-        test("return a field with configured attributes", () => {
-            const schema = { type: "string" };
-            const options = {
-                attribs: {
-                    class: "test-class"
-                }
-            };
-            let field = Mutt.fields.Field.new(
-                "test-id",
-                "test-name",
-                schema,
-                options
-            );
-
-<<<<<<< HEAD
-            expect(field.attribs.class).toEqual("test-class");
-        });
-    });
-=======
-            expect(field.attribs.class).toEqual('test-class')
-        })
-
-        test('return a field with no default validators', () => {
-            const schema = {type: 'string'}
-            const options = {
-                attribs: {
-                    'class': 'test-class'
-                }
+  var TestField
+
+  beforeEach(() => {
+    TestField = new Mutt.fields.Field({
+      id: "test-field",
+      name: "TestField",
+      label: "Test Field"
+    })
+  })
+
+  describe("#refreshValidationState()", () => {
+    test("reset the validation state of the field & widget", () => {
+      TestField._errors.push("Test Error")
+      TestField.widget.errors.push("Test Error")
+
+      TestField.refreshValidationState(false)
+
+      expect(TestField._errors.length).toEqual(0)
+      expect(TestField.widget.errors.length).toEqual(0)
+    })
+  })
+
+  describe("#getWidget()", () => {
+    test("return the base widget used for the field", () => {
+      expect(TestField.getWidget()).toBe(Mutt.widgets.TextInput)
+
+      let AnotherTestField = new Mutt.fields.Field({
+        id: "test-field",
+        name: "TestField",
+        label: "Test Field",
+        widget: Mutt.widgets.HiddenInput
+      })
+
+      // Overides should be applied but this function only returns
+      // the default
+      expect(AnotherTestField.getWidget()).toBe(Mutt.widgets.TextInput)
+      expect(AnotherTestField.widget.constructor).toBe(Mutt.widgets.HiddenInput)
+    })
+  })
+
+  describe("#getSortOrder()", () => {
+    test("return the order value", () => {
+      expect(TestField.getSortOrder()).toEqual(null)
+      TestField.setSortOrder(1)
+      expect(TestField.getSortOrder()).toEqual(1)
+    })
+  })
+
+  describe("#setSortOrder()", () => {
+    test("alter the order value", () => {
+      expect(TestField.getSortOrder()).toEqual(null)
+      TestField.setSortOrder(1)
+      expect(TestField.sortOrder).toEqual(1)
+    })
+  })
+
+  describe("#toString()", () => {
+    test("return a string representation of the field", () => {
+      expect(TestField.toString()).toEqual("Field <TestField field>")
+    })
+  })
+
+  describe("#new()", () => {
+    test("return a field with configured attributes", () => {
+      let schema = { type: "string" }
+      let field = Mutt.fields.Field.new("test-id", "test-name", schema)
+
+      expect(field.id).toEqual("test-id")
+      expect(field.name).toEqual("test-name")
+      expect(field.type).toEqual("string")
+      expect(field.validators.length).toEqual(0)
+    })
+
+    test("return a field as required", () => {
+      let schema = { type: "string" }
+      let requiredField = Mutt.fields.Field.new(
+        "test-id",
+        "test-name",
+        schema,
+        {},
+        null,
+        true
+      )
+
+      expect(requiredField.validators.length).toEqual(1)
+      expect(requiredField.validators[0].constructor).toBe(
+        Mutt.validators.RequiredValidator
+      )
+
+      // Check the option config
+      let optionsRequiredField = Mutt.fields.Field.new(
+        "test-id",
+        "test-name",
+        schema,
+        { required: true }
+      )
+
+      expect(optionsRequiredField.validators.length).toEqual(1)
+      expect(optionsRequiredField.validators[0].constructor).toEqual(
+        Mutt.validators.RequiredValidator
+      )
+      expect(optionsRequiredField.validators[0]).toBeInstanceOf(
+        Mutt.validators.RequiredValidator
+      )
+    })
+
+    test("return a field with configured attributes", () => {
+      const schema = { type: "string" }
+      const options = {
+        attribs: {
+          class: "test-class"
+        }
+      }
+      let field = Mutt.fields.Field.new("test-id", "test-name", schema, options)
+
+      expect(field.attribs.class).toEqual("test-class")
+    })
+
+    test("return a field with no default validators", () => {
+      const schema = { type: "string" }
+      const options = {
+        attribs: {
+          class: "test-class"
+        }
+      }
+      let field = Mutt.fields.Field.new("test-id", "test-name", schema, options)
+
+      expect(field.validators.length).toEqual(0)
+    })
+
+    test("return a field with a option specified validator", () => {
+      const schema = { type: "string" }
+      const options = {
+        attribs: {
+          class: "test-class"
+        },
+        validators: [
+          {
+            name: "alpha"
+          }
+        ]
+      }
+      let field = Mutt.fields.Field.new("test-id", "test-name", schema, options)
+
+      expect(field.validators.length).toEqual(1)
+      expect(field.validators[0].constructor).toEqual(
+        Mutt.validators.AlphaValidator
+      )
+      expect(field.validators[0]).toBeInstanceOf(Mutt.validators.AlphaValidator)
+    })
+
+    test("return a field with a option specified validator with config", () => {
+      const schema = { type: "string" }
+      const options = {
+        attribs: {
+          class: "test-class"
+        },
+        validators: [
+          {
+            name: "alpha",
+            args: {
+              min: 10
             }
-            let field = Mutt.fields.Field.new(
-                'test-id',
-                'test-name',
-                schema,
-                options,
-            )
-
-            expect(field.validators.length).toEqual(0)
-        })
-
-        test('return a field with a option specified validator', () => {
-            const schema = {type: 'string'}
-            const options = {
-                attribs: {
-                    'class': 'test-class',
-                },
-                validators: [
-                    {
-                        name: 'alpha',
-                    },
-                ],
-            }
-            let field = Mutt.fields.Field.new(
-                'test-id',
-                'test-name',
-                schema,
-                options,
-            )
-
-            expect(field.validators.length).toEqual(1)
-            expect(field.validators[0].constructor).toEqual(
-                Mutt.validators.AlphaValidator
-            )
-            expect(field.validators[0]).toBeInstanceOf(
-                Mutt.validators.AlphaValidator
-            )
-        })
-
-        test('return a field with a option specified validator with config', () => {
-            const schema = {type: 'string'}
-            const options = {
-                attribs: {
-                    'class': 'test-class',
-                },
-                validators: [
-                    {
-                        name: 'alpha',
-                        args: {
-                            min: 10,
-                        },
-                    },
-                ],
-            }
-            let field = Mutt.fields.Field.new(
-                'test-id',
-                'test-name',
-                schema,
-                options,
-            )
-
-            expect(field.validators.length).toEqual(1)
-            expect(field.validators[0].constructor).toEqual(
-                Mutt.validators.AlphaValidator
-            )
-            expect(field.validators[0].min).toEqual(10)
-        })
-
-    })
->>>>>>> 172648a8
-
-    describe("#getSerializedValue()", () => {
-        test("returns value as expect without a serializer", () => {
-            const schema = {
-                type: "string"
-            };
-            const field = Mutt.fields.Field.new("test-id", "test-name", schema);
-
-            const testValue = " Some test value ";
-            field.value = testValue;
-
-            expect(field.getSerializedValue()).toEqual(testValue);
-        });
-
-        test("returns a serialized value when configured", () => {
-            const schema = {
-                type: "string"
-            };
-            const options = {
-                serialize: "trim"
-            };
-            const field = Mutt.fields.Field.new(
-                "test-id",
-                "test-name",
-                schema,
-                options
-            );
-
-            const testValue = " Some test value ";
-            field.value = testValue;
-
-            expect(field.getSerializedValue()).toEqual("Some test value");
-        });
-    });
-});+          }
+        ]
+      }
+      let field = Mutt.fields.Field.new("test-id", "test-name", schema, options)
+
+      expect(field.validators.length).toEqual(1)
+      expect(field.validators[0].constructor).toEqual(
+        Mutt.validators.AlphaValidator
+      )
+      expect(field.validators[0].min).toEqual(10)
+    })
+  })
+
+  describe("#getSerializedValue()", () => {
+    test("returns value as expect without a serializer", () => {
+      const schema = {
+        type: "string"
+      }
+      const field = Mutt.fields.Field.new("test-id", "test-name", schema)
+
+      const testValue = " Some test value "
+      field.value = testValue
+
+      expect(field.getSerializedValue()).toEqual(testValue)
+    })
+
+    test("returns a serialized value when configured", () => {
+      const schema = {
+        type: "string"
+      }
+      const options = {
+        serialize: "trim"
+      }
+      const field = Mutt.fields.Field.new(
+        "test-id",
+        "test-name",
+        schema,
+        options
+      )
+
+      const testValue = " Some test value "
+      field.value = testValue
+
+      expect(field.getSerializedValue()).toEqual("Some test value")
+    })
+  })
+})