<<<<<<< HEAD
"use strict";

import * as validators from "../src/validators";

describe("RequiredValidator", () => {
    test("returns true when a string value is present", () => {
        let validator = new validators.RequiredValidator();
        expect(validator.validate("test")).toBe(true);
    });

    test("returns true when a integer value is present", () => {
        let validator = new validators.RequiredValidator();
        expect(validator.validate(1)).toBe(true);
    });

    test("returns true when a integer value is zero", () => {
        let validator = new validators.RequiredValidator();
        expect(validator.validate(0)).toBe(true);
    });

    test("returns true when an array value is present", () => {
        let validator = new validators.RequiredValidator();
        expect(validator.validate([1, 2, 3])).toBe(true);
    });

    test("returns true when an object value is present", () => {
        let validator = new validators.RequiredValidator();
        expect(validator.validate({ a: 123 })).toBe(true);
    });

    test("returns false when a string value is not present", () => {
        let validator = new validators.RequiredValidator();
        expect(validator.validate("")).toBe(false);
    });

    test("returns false when a value is not present", () => {
        let validator = new validators.RequiredValidator();
        expect(validator.validate(null)).toBe(false);
    });
});

describe("LengthValidator", () => {
    test("returns true when a string is greater than min length", () => {
        let validator = new validators.LengthValidator({ min: 3 });
        expect(validator.validate("test")).toBe(true);
    });

    test("returns true when a string matches min length", () => {
        let validator = new validators.LengthValidator({ min: 3 });
        expect(validator.validate("tes")).toBe(true);
    });

    test("returns false when a string is less than min length", () => {
        let validator = new validators.LengthValidator({ min: 3 });
        expect(validator.validate("te")).toBe(false);
    });

    test("returns true when a string is less than max length", () => {
        let validator = new validators.LengthValidator({ max: 5 });
        expect(validator.validate("test")).toBe(true);
    });

    test("returns true when a string matches max length", () => {
        let validator = new validators.LengthValidator({ max: 5 });
        expect(validator.validate("test1")).toBe(true);
    });

    test("returns false when a string is greater than max length", () => {
        let validator = new validators.LengthValidator({ max: 3 });
        expect(validator.validate("test")).toBe(false);
    });
});

describe("RegexValidator", () => {
    test("returns true when a string value is present", () => {
        let validator = new validators.RegexValidator();
        expect(validator.validate("test")).toBe(true);
    });

    test("returns true when passing a regular expression", () => {
        let validator = new validators.RegexValidator(
            /([0-9][0-9])(-)([0-9][0-9])(-)([0-9][0-9])/
        );
        expect(validator.validate("00-00-00")).toBe(true);
    });

    test("returns false when a value is not present", () => {
        let validator = new validators.RegexValidator();
        expect(validator.validate(null)).toBe(false);
    });
});
=======
'use strict'

import * as validators from '../src/validators'

describe('RequiredValidator', () => {
    test('returns true when a string value is present', () => {
        let validator = new validators.RequiredValidator()
        expect(validator.validate('test')).toBe(true)
    })

    test('returns true when a integer value is present', () => {
        let validator = new validators.RequiredValidator()
        expect(validator.validate(1)).toBe(true)
    })

    test('returns true when a integer value is zero', () => {
        let validator = new validators.RequiredValidator()
        expect(validator.validate(0)).toBe(true)
    })

    test('returns true when an array value is present', () => {
        let validator = new validators.RequiredValidator()
        expect(validator.validate([1,2,3])).toBe(true)
    })

    test('returns true when an object value is present', () => {
        let validator = new validators.RequiredValidator()
        expect(validator.validate({a: 123})).toBe(true)
    })

    test('returns false when a string value is not present', () => {
        let validator = new validators.RequiredValidator()
        expect(validator.validate('')).toBe(false)
    })

    test('returns false when a value is not present', () => {
        let validator = new validators.RequiredValidator()
        expect(validator.validate(null)).toBe(false)
    })
})

describe('LengthValidator', () => {
    test('returns true for a string with default values', () => {
        let validator = new validators.LengthValidator()
        expect(validator.validate('test')).toBe(true)
    })

    test('returns true when a string is greater than min length', () => {
        let validator = new validators.LengthValidator({min: 3})
        expect(validator.validate('test')).toBe(true)
    })

    test('returns true when a string matches min length', () => {
        let validator = new validators.LengthValidator({min: 3})
        expect(validator.validate('tes')).toBe(true)
    })

    test('returns false when a string is less than min length', () => {
        let validator = new validators.LengthValidator({min: 3})
        expect(validator.validate('te')).toBe(false)
    })

    test('returns true when a string is less than max length', () => {
        let validator = new validators.LengthValidator({max: 5})
        expect(validator.validate('test')).toBe(true)
    })

    test('returns true when a string matches max length', () => {
        let validator = new validators.LengthValidator({max: 5})
        expect(validator.validate('test1')).toBe(true)
    })

    test('returns false when a string is greater than max length', () => {
        let validator = new validators.LengthValidator({max: 3})
        expect(validator.validate('test')).toBe(false)
    })
})

describe('RegexValidator', () => {
    test('returns true when a string value is present', () => {
        let validator = new validators.RegexValidator()
        expect(validator.validate('test')).toBe(true)
    })

    test('returns true when passing a regular expression', () => {
        let validator = new validators.RegexValidator(
            /([0-9][0-9])(-)([0-9][0-9])(-)([0-9][0-9])/
        )
        expect(validator.validate('00-00-00')).toBe(true)
    })

    test('returns false when a value is not present', () => {
        let validator = new validators.RegexValidator()
        expect(validator.validate(null)).toBe(false)
    })
})

describe('AlphaValidator', () => {
    test('returns true when a string value is present', () => {
        let validator = new validators.AlphaValidator()
        expect(validator.validate('test string')).toBe(true)
    })

    test('returns false when contains invalid chars - numerics', () => {
        let validator = new validators.AlphaValidator()
        expect(validator.validate('test string 1')).toBe(false)
    })

    test('returns false when contains invalid chars - empty space', () => {
        let validator = new validators.AlphaValidator()
        expect(validator.validate(' ')).toBe(false)
    })

    test('returns false when contains invalid chars - specials ? !', () => {
        let validator = new validators.AlphaValidator()
        expect(validator.validate('test? string!')).toBe(false)
    })

    test('returns false when contains invalid chars - specials & % $', () => {
        let validator = new validators.AlphaValidator()
        expect(validator.validate('test &  $tring %')).toBe(false)
    })
})
>>>>>>> 172648a8
<|MERGE_RESOLUTION|>--- conflicted
+++ resolved
@@ -1,217 +1,123 @@
-<<<<<<< HEAD
-"use strict";
+"use strict"
 
-import * as validators from "../src/validators";
+import * as validators from "../src/validators"
 
 describe("RequiredValidator", () => {
-    test("returns true when a string value is present", () => {
-        let validator = new validators.RequiredValidator();
-        expect(validator.validate("test")).toBe(true);
-    });
+  test("returns true when a string value is present", () => {
+    let validator = new validators.RequiredValidator()
+    expect(validator.validate("test")).toBe(true)
+  })
 
-    test("returns true when a integer value is present", () => {
-        let validator = new validators.RequiredValidator();
-        expect(validator.validate(1)).toBe(true);
-    });
+  test("returns true when a integer value is present", () => {
+    let validator = new validators.RequiredValidator()
+    expect(validator.validate(1)).toBe(true)
+  })
 
-    test("returns true when a integer value is zero", () => {
-        let validator = new validators.RequiredValidator();
-        expect(validator.validate(0)).toBe(true);
-    });
+  test("returns true when a integer value is zero", () => {
+    let validator = new validators.RequiredValidator()
+    expect(validator.validate(0)).toBe(true)
+  })
 
-    test("returns true when an array value is present", () => {
-        let validator = new validators.RequiredValidator();
-        expect(validator.validate([1, 2, 3])).toBe(true);
-    });
+  test("returns true when an array value is present", () => {
+    let validator = new validators.RequiredValidator()
+    expect(validator.validate([1, 2, 3])).toBe(true)
+  })
 
-    test("returns true when an object value is present", () => {
-        let validator = new validators.RequiredValidator();
-        expect(validator.validate({ a: 123 })).toBe(true);
-    });
+  test("returns true when an object value is present", () => {
+    let validator = new validators.RequiredValidator()
+    expect(validator.validate({ a: 123 })).toBe(true)
+  })
 
-    test("returns false when a string value is not present", () => {
-        let validator = new validators.RequiredValidator();
-        expect(validator.validate("")).toBe(false);
-    });
+  test("returns false when a string value is not present", () => {
+    let validator = new validators.RequiredValidator()
+    expect(validator.validate("")).toBe(false)
+  })
 
-    test("returns false when a value is not present", () => {
-        let validator = new validators.RequiredValidator();
-        expect(validator.validate(null)).toBe(false);
-    });
-});
+  test("returns false when a value is not present", () => {
+    let validator = new validators.RequiredValidator()
+    expect(validator.validate(null)).toBe(false)
+  })
+})
 
 describe("LengthValidator", () => {
-    test("returns true when a string is greater than min length", () => {
-        let validator = new validators.LengthValidator({ min: 3 });
-        expect(validator.validate("test")).toBe(true);
-    });
+  test("returns true for a string with default values", () => {
+    let validator = new validators.LengthValidator()
+    expect(validator.validate("test")).toBe(true)
+  })
 
-    test("returns true when a string matches min length", () => {
-        let validator = new validators.LengthValidator({ min: 3 });
-        expect(validator.validate("tes")).toBe(true);
-    });
+  test("returns true when a string is greater than min length", () => {
+    let validator = new validators.LengthValidator({ min: 3 })
+    expect(validator.validate("test")).toBe(true)
+  })
 
-    test("returns false when a string is less than min length", () => {
-        let validator = new validators.LengthValidator({ min: 3 });
-        expect(validator.validate("te")).toBe(false);
-    });
+  test("returns true when a string matches min length", () => {
+    let validator = new validators.LengthValidator({ min: 3 })
+    expect(validator.validate("tes")).toBe(true)
+  })
 
-    test("returns true when a string is less than max length", () => {
-        let validator = new validators.LengthValidator({ max: 5 });
-        expect(validator.validate("test")).toBe(true);
-    });
+  test("returns false when a string is less than min length", () => {
+    let validator = new validators.LengthValidator({ min: 3 })
+    expect(validator.validate("te")).toBe(false)
+  })
 
-    test("returns true when a string matches max length", () => {
-        let validator = new validators.LengthValidator({ max: 5 });
-        expect(validator.validate("test1")).toBe(true);
-    });
+  test("returns true when a string is less than max length", () => {
+    let validator = new validators.LengthValidator({ max: 5 })
+    expect(validator.validate("test")).toBe(true)
+  })
 
-    test("returns false when a string is greater than max length", () => {
-        let validator = new validators.LengthValidator({ max: 3 });
-        expect(validator.validate("test")).toBe(false);
-    });
-});
+  test("returns true when a string matches max length", () => {
+    let validator = new validators.LengthValidator({ max: 5 })
+    expect(validator.validate("test1")).toBe(true)
+  })
+
+  test("returns false when a string is greater than max length", () => {
+    let validator = new validators.LengthValidator({ max: 3 })
+    expect(validator.validate("test")).toBe(false)
+  })
+})
 
 describe("RegexValidator", () => {
-    test("returns true when a string value is present", () => {
-        let validator = new validators.RegexValidator();
-        expect(validator.validate("test")).toBe(true);
-    });
+  test("returns true when a string value is present", () => {
+    let validator = new validators.RegexValidator()
+    expect(validator.validate("test")).toBe(true)
+  })
 
-    test("returns true when passing a regular expression", () => {
-        let validator = new validators.RegexValidator(
-            /([0-9][0-9])(-)([0-9][0-9])(-)([0-9][0-9])/
-        );
-        expect(validator.validate("00-00-00")).toBe(true);
-    });
+  test("returns true when passing a regular expression", () => {
+    let validator = new validators.RegexValidator(
+      /([0-9][0-9])(-)([0-9][0-9])(-)([0-9][0-9])/
+    )
+    expect(validator.validate("00-00-00")).toBe(true)
+  })
 
-    test("returns false when a value is not present", () => {
-        let validator = new validators.RegexValidator();
-        expect(validator.validate(null)).toBe(false);
-    });
-});
-=======
-'use strict'
-
-import * as validators from '../src/validators'
-
-describe('RequiredValidator', () => {
-    test('returns true when a string value is present', () => {
-        let validator = new validators.RequiredValidator()
-        expect(validator.validate('test')).toBe(true)
-    })
-
-    test('returns true when a integer value is present', () => {
-        let validator = new validators.RequiredValidator()
-        expect(validator.validate(1)).toBe(true)
-    })
-
-    test('returns true when a integer value is zero', () => {
-        let validator = new validators.RequiredValidator()
-        expect(validator.validate(0)).toBe(true)
-    })
-
-    test('returns true when an array value is present', () => {
-        let validator = new validators.RequiredValidator()
-        expect(validator.validate([1,2,3])).toBe(true)
-    })
-
-    test('returns true when an object value is present', () => {
-        let validator = new validators.RequiredValidator()
-        expect(validator.validate({a: 123})).toBe(true)
-    })
-
-    test('returns false when a string value is not present', () => {
-        let validator = new validators.RequiredValidator()
-        expect(validator.validate('')).toBe(false)
-    })
-
-    test('returns false when a value is not present', () => {
-        let validator = new validators.RequiredValidator()
-        expect(validator.validate(null)).toBe(false)
-    })
+  test("returns false when a value is not present", () => {
+    let validator = new validators.RegexValidator()
+    expect(validator.validate(null)).toBe(false)
+  })
 })
 
-describe('LengthValidator', () => {
-    test('returns true for a string with default values', () => {
-        let validator = new validators.LengthValidator()
-        expect(validator.validate('test')).toBe(true)
-    })
+describe("AlphaValidator", () => {
+  test("returns true when a string value is present", () => {
+    let validator = new validators.AlphaValidator()
+    expect(validator.validate("test string")).toBe(true)
+  })
 
-    test('returns true when a string is greater than min length', () => {
-        let validator = new validators.LengthValidator({min: 3})
-        expect(validator.validate('test')).toBe(true)
-    })
+  test("returns false when contains invalid chars - numerics", () => {
+    let validator = new validators.AlphaValidator()
+    expect(validator.validate("test string 1")).toBe(false)
+  })
 
-    test('returns true when a string matches min length', () => {
-        let validator = new validators.LengthValidator({min: 3})
-        expect(validator.validate('tes')).toBe(true)
-    })
+  test("returns false when contains invalid chars - empty space", () => {
+    let validator = new validators.AlphaValidator()
+    expect(validator.validate(" ")).toBe(false)
+  })
 
-    test('returns false when a string is less than min length', () => {
-        let validator = new validators.LengthValidator({min: 3})
-        expect(validator.validate('te')).toBe(false)
-    })
+  test("returns false when contains invalid chars - specials ? !", () => {
+    let validator = new validators.AlphaValidator()
+    expect(validator.validate("test? string!")).toBe(false)
+  })
 
-    test('returns true when a string is less than max length', () => {
-        let validator = new validators.LengthValidator({max: 5})
-        expect(validator.validate('test')).toBe(true)
-    })
-
-    test('returns true when a string matches max length', () => {
-        let validator = new validators.LengthValidator({max: 5})
-        expect(validator.validate('test1')).toBe(true)
-    })
-
-    test('returns false when a string is greater than max length', () => {
-        let validator = new validators.LengthValidator({max: 3})
-        expect(validator.validate('test')).toBe(false)
-    })
-})
-
-describe('RegexValidator', () => {
-    test('returns true when a string value is present', () => {
-        let validator = new validators.RegexValidator()
-        expect(validator.validate('test')).toBe(true)
-    })
-
-    test('returns true when passing a regular expression', () => {
-        let validator = new validators.RegexValidator(
-            /([0-9][0-9])(-)([0-9][0-9])(-)([0-9][0-9])/
-        )
-        expect(validator.validate('00-00-00')).toBe(true)
-    })
-
-    test('returns false when a value is not present', () => {
-        let validator = new validators.RegexValidator()
-        expect(validator.validate(null)).toBe(false)
-    })
-})
-
-describe('AlphaValidator', () => {
-    test('returns true when a string value is present', () => {
-        let validator = new validators.AlphaValidator()
-        expect(validator.validate('test string')).toBe(true)
-    })
-
-    test('returns false when contains invalid chars - numerics', () => {
-        let validator = new validators.AlphaValidator()
-        expect(validator.validate('test string 1')).toBe(false)
-    })
-
-    test('returns false when contains invalid chars - empty space', () => {
-        let validator = new validators.AlphaValidator()
-        expect(validator.validate(' ')).toBe(false)
-    })
-
-    test('returns false when contains invalid chars - specials ? !', () => {
-        let validator = new validators.AlphaValidator()
-        expect(validator.validate('test? string!')).toBe(false)
-    })
-
-    test('returns false when contains invalid chars - specials & % $', () => {
-        let validator = new validators.AlphaValidator()
-        expect(validator.validate('test &  $tring %')).toBe(false)
-    })
-})
->>>>>>> 172648a8
+  test("returns false when contains invalid chars - specials & % $", () => {
+    let validator = new validators.AlphaValidator()
+    expect(validator.validate("test &  $tring %")).toBe(false)
+  })
+})