/**
 * @file Main Core Field class
 */

"use strict";

<<<<<<< HEAD
import Mutt from "../index";
import {
    RequiredValidator,
    BooleanRequiredValidator
} from "../validators/core";
=======
import Mutt from '../index'
import * as validators from '../validators'
>>>>>>> 172648a8

/**
 * Base Field class, this is used as a base interface for
 * all other Fields
 * @class
 */
export class Field {
    /**
     * Initialise the field - this will initalise the assocaited widget
     * @param {string} id the ID of the field
     * @param {string} name the HTML name of the field
     * @param {string} [label] the HTML label linked ot the field
     * @param {mixed} [initial] the initial value for the field
     * @param {Widget} [widget] widget class to use when rendering field
     * @param {array} [validators] List of validators to use when
     *                             validating field
     * @param {object} [attribs] HTML attributes for the field
     * @param {string} [description] Help text for the field
     * @param {object} [options] rendering options for the field
     * @param {integer} [order] order flag for sorting multiple fields
     * @param {Field} [parent] parent a parent field
     */
    constructor({
        id,
        name,
        label = null,
        initial = null,
        widget = null,
        validators = [],
        attribs = {},
        description = null,
        options = {},
        order = null,
        parent = null
    }) {
        this.id = id;
        this.name = name;
        this.label = label;
        this.description = description;
        this.attribs = attribs;
        this.options = options;
        this.validators = validators;
        this.sortOrder = order;
        this.locked = false;
        this.parent = parent;

        if (!this.label) {
            this.label = this.name;
        }

        this.initOptions();

        // Setup the widget
        let WidgetKlass = this.getWidget();

        if (widget) {
            WidgetKlass = widget;
        }

        const initalValue = initial || this.initialValue();

        this.widget = new WidgetKlass(
            this,
            this.type,
            this.id,
            this.name,
            this.label,
            this.attribs,
            this.options,
            initalValue
        );

        this._errors = [];
    }

    /**
     * Enable the options on the field
     */
    initOptions() {
        if (this.options.hasOwnProperty("order")) {
            this.sortOrder = this.options.order;
        }
        if (this.options.hasOwnProperty("label")) {
            this.label = this.options.label;
        }
        if (this.options.hasOwnProperty("description")) {
            this.description = this.options.description;
        }
    }

    /**
     * Property - get/set the type (typically set can not be called
     * but is included for subclasses who may use this)
     */
    get type() {
        const type = this.constructor.name.toLowerCase();
        return type !== "field" ? type.replace("field", "") : type;
    }

    set type(someType) {
        throw new Error("Unable to set type on a field instance!");
    }

    /**
     * Property - get/set value
     */
    get value() {
        return this.widget.getValue();
    }

    set value(value) {
        this.widget.setValue(value);
    }

    /**
     * Property - get/set errors
     * @param {string} Error string
     */
    get errors() {
        return this._errors;
    }

    set errors(error) {
        this._errors.push(error);
    }

    /**
     * Render the form field using it's widget interface
     * @returns {DocumentFragment} rendered HTML widget
     */
    render() {
        return this.widget.render();
    }

    /**
     * Destroy the rendered widget
     * @returns the success or failure response
     */
    destroy() {
        return this.widget.destroy();
    }

    /**
     * Callback to the field after it has been rendered to
     * the stage
     */
    postRender() {
        this.widget.postRender();
    }

    /**
     * Validate the form field
     */
    validate() {
        // Clear any previous validations
        this.refreshValidationState();

        const value = this.value;

        for (let validator of this.validators) {
            if (!validator.validate(value)) {
                this.errors = validator.error;
                break;
            }
        }

        if (this.errors.length > 0) {
            this.widget.refreshErrorState(this.errors);
            return false;
        }

        return true;
    }

    /**
     * Turn the field from an editable elment to a readonly one
     */
    lock() {
        if (this.locked) {
            return false;
        }

        this.widget.lock();
        this.locked = true;

        return true;
    }

    /*
     * Restore a field from a locked state
     */
    unlock() {
        if (!this.locked) {
            return false;
        }

        this.widget.unlock();
        this.locked = false;

        return true;
    }

    /**
     * Refresh the validation state
     */
    refreshValidationState(update = true) {
        this._errors = [];
        this.widget.errors = [];

        if (update) {
            this.widget.refreshErrorState([]);
        }
    }

    /**
     * Get the widget class used to render the field
     * @return TextInput widget
     */
    getWidget() {
        return Mutt.config.getWidget("text");
    }

    /**
     * Get the sort order of the field. This is used when
     * rendering groups of fields.
     */
    getSortOrder() {
        return this.sortOrder;
    }

    /**
     * Get the value in a serialized format.
     */
    getSerializedValue() {
        if (this.options.hasOwnProperty("serialize")) {
            const serializeArgs = this.options.serialize;
            let serializeKey;
            let serializeOptions = {};

            if (typeof serializeArgs === "object") {
                serializeKey = serializeArgs.name;
                serializeOptions = serializeArgs;
            } else {
                serializeKey = serializeArgs;
            }

            if (Mutt.config.hasSerializer(serializeKey)) {
                const Serializer = Mutt.config.getSerializer(serializeKey);
                return new Serializer(this.value, serializeOptions).serialize();
            }
        } else {
            return this.value;
        }
    }

    /**
     * Set the internal sort order for a field.
     */
    setSortOrder(order) {
        this.sortOrder = order;
    }

    /**
     * Display field as a string representation
     */
    toString() {
        return `Field <${this.name} ${this.type}>`;
    }

    /**
     *
     */
    updateId(newId, updateWidget = true) {
        const oldId = this.id;
        this.id = newId;

        if (updateWidget) {
            this.widget.updateId(oldId, newId);
        }
    }

    /**
     *
     */
    updateName(newName, updateWidget = true) {
        this.name = newName;

        if (updateWidget) {
            this.widget.updateName(newName);
        }
    }

    /**
     * Initial value for a field of this type
     */
    initialValue() {
        return null;
    }

    /**
     *
     */
<<<<<<< HEAD
    static new(
        id,
        name,
        schema,
        options = {},
        parent = null,
        required = false
    ) {
        let fieldSpec = {
=======
    static new(id, name, schema, options = {},
        parent = null, required = false, dependancies = null) {
        const fieldSpec = {
>>>>>>> 172648a8
            id: id,
            name: name,
            options: options,
            attribs: {},
<<<<<<< HEAD
            parent: parent
        };

        let FieldKlass = null;
        let validators = [];
=======
            parent: parent,
            validators: [],
        }

        let FieldKlass = null
>>>>>>> 172648a8

        if (schema.description) {
            fieldSpec.description = schema.description;
        }

        if (schema.title) {
            fieldSpec.label = schema.title;
        }

        if (schema.default) {
            fieldSpec.initial = schema.default;
        }

        if (schema.enum) {
<<<<<<< HEAD
            let choices = [];
=======
            const choices = []
>>>>>>> 172648a8

            for (let option of schema.enum) {
                choices.push([option, option]);
            }

            fieldSpec.choices = choices;
            FieldKlass = Mutt.config.getField("enum");
        }

        // This is awkward as we are trying to support the
        // legacy/Alpaca option format
        if (options.hasOwnProperty("hidden")) {
            if (options.hidden) {
                fieldSpec.widget = Mutt.config.getWidget("hidden");
            }
        }

        if (schema.format) {
            if (Mutt.config.hasWidget(schema.format)) {
                fieldSpec.widget = Mutt.config.getWidget(schema.format);
            }
        }

        if (options.widget) {
            if (Mutt.config.hasWidget(options.widget)) {
                fieldSpec.widget = Mutt.config.getWidget(options.widget);
            }
        }

        if (schema.items) {
            fieldSpec.items = schema.items;
        }

        if (schema.properties) {
            fieldSpec.properties = schema.properties;
        }

        // Build validator list
<<<<<<< HEAD
        if (
            required ||
            (options.hasOwnProperty("required") && options.required)
        ) {
            if (schema.type === "boolean") {
                validators.push(new BooleanRequiredValidator());
            } else {
                validators.push(new RequiredValidator());
=======
        if (required || (options.hasOwnProperty('required') &&
            options.required)) {
            if (schema.type === 'boolean') {
                const BoolValidator = Mutt.config.getValidator(
                    'booleanRequired'
                )
                fieldSpec.validators.push(new BoolValidator())
            } else {
                const RequiredValidator = Mutt.config.getValidator('required')
                fieldSpec.validators.push(new RequiredValidator())
>>>>>>> 172648a8
            }

            fieldSpec.attribs.required = "true";
        }

        // If the schema contains a required attribute this should be
        // a list of required descendants - not the item itself
        if (schema.required) {
            fieldSpec.required = schema.required;
        }

        // Validators can come in a variety of options, either we derive
        // them from the spec, the are passed explicity, or we try to
        // load them form the mutt config.
        if (options.validators) {
<<<<<<< HEAD
            validators.unshift(...options.validators);
=======
            for (const validator of options.validators) {
                if (typeof validator === 'object') {
                    if (validator instanceof validators.Validator) {
                        // Is already a validator, accept and pass through
                        fieldSpec.validators.push(validator)
                    } else if (validator.hasOwnProperty('name')) {
                        // Validator needs to be setup
                        const Validator = Mutt.config.getValidator(
                            validator.name
                        )

                        let validatorArgs = {}

                        if (validator.hasOwnProperty('args')) {
                            validatorArgs = validator.args
                        }

                        fieldSpec.validators.push(
                            new Validator(validatorArgs)
                        )
                    }
                }
            }

>>>>>>> 172648a8
        }

        if (schema.hasOwnProperty("minItems")) {
            fieldSpec.minItems = schema.minItems;
        }

        if (schema.hasOwnProperty("maxItems")) {
            fieldSpec.maxItems = schema.maxItems;
        }

        if (options.attribs) {
            fieldSpec.attribs = Object.assign(
                fieldSpec.attribs,
                options.attribs
            );
        }

<<<<<<< HEAD
        fieldSpec.validators = validators;

=======
>>>>>>> 172648a8
        if (!FieldKlass) {
            // Attempt to get the field spec
            if (!Mutt.config.hasField(schema.type)) {
                return null;
            }

            FieldKlass = Mutt.config.getField(schema.type);
        }

        return new FieldKlass(fieldSpec);
    }
}<|MERGE_RESOLUTION|>--- conflicted
+++ resolved
@@ -2,18 +2,10 @@
  * @file Main Core Field class
  */
 
-"use strict";
-
-<<<<<<< HEAD
-import Mutt from "../index";
-import {
-    RequiredValidator,
-    BooleanRequiredValidator
-} from "../validators/core";
-=======
-import Mutt from '../index'
-import * as validators from '../validators'
->>>>>>> 172648a8
+"use strict"
+
+import Mutt from "../index"
+import * as validators from "../validators"
 
 /**
  * Base Field class, this is used as a base interface for
@@ -21,485 +13,429 @@
  * @class
  */
 export class Field {
-    /**
-     * Initialise the field - this will initalise the assocaited widget
-     * @param {string} id the ID of the field
-     * @param {string} name the HTML name of the field
-     * @param {string} [label] the HTML label linked ot the field
-     * @param {mixed} [initial] the initial value for the field
-     * @param {Widget} [widget] widget class to use when rendering field
-     * @param {array} [validators] List of validators to use when
-     *                             validating field
-     * @param {object} [attribs] HTML attributes for the field
-     * @param {string} [description] Help text for the field
-     * @param {object} [options] rendering options for the field
-     * @param {integer} [order] order flag for sorting multiple fields
-     * @param {Field} [parent] parent a parent field
-     */
-    constructor({
-        id,
-        name,
-        label = null,
-        initial = null,
-        widget = null,
-        validators = [],
-        attribs = {},
-        description = null,
-        options = {},
-        order = null,
-        parent = null
-    }) {
-        this.id = id;
-        this.name = name;
-        this.label = label;
-        this.description = description;
-        this.attribs = attribs;
-        this.options = options;
-        this.validators = validators;
-        this.sortOrder = order;
-        this.locked = false;
-        this.parent = parent;
-
-        if (!this.label) {
-            this.label = this.name;
+  /**
+   * Initialise the field - this will initalise the assocaited widget
+   * @param {string} id the ID of the field
+   * @param {string} name the HTML name of the field
+   * @param {string} [label] the HTML label linked ot the field
+   * @param {mixed} [initial] the initial value for the field
+   * @param {Widget} [widget] widget class to use when rendering field
+   * @param {array} [validators] List of validators to use when
+   *                             validating field
+   * @param {object} [attribs] HTML attributes for the field
+   * @param {string} [description] Help text for the field
+   * @param {object} [options] rendering options for the field
+   * @param {integer} [order] order flag for sorting multiple fields
+   * @param {Field} [parent] parent a parent field
+   */
+  constructor({
+    id,
+    name,
+    label = null,
+    initial = null,
+    widget = null,
+    validators = [],
+    attribs = {},
+    description = null,
+    options = {},
+    order = null,
+    parent = null
+  }) {
+    this.id = id
+    this.name = name
+    this.label = label
+    this.description = description
+    this.attribs = attribs
+    this.options = options
+    this.validators = validators
+    this.sortOrder = order
+    this.locked = false
+    this.parent = parent
+
+    if (!this.label) {
+      this.label = this.name
+    }
+
+    this.initOptions()
+
+    // Setup the widget
+    let WidgetKlass = this.getWidget()
+
+    if (widget) {
+      WidgetKlass = widget
+    }
+
+    const initalValue = initial || this.initialValue()
+
+    this.widget = new WidgetKlass(
+      this,
+      this.type,
+      this.id,
+      this.name,
+      this.label,
+      this.attribs,
+      this.options,
+      initalValue
+    )
+
+    this._errors = []
+  }
+
+  /**
+   * Enable the options on the field
+   */
+  initOptions() {
+    if (this.options.hasOwnProperty("order")) {
+      this.sortOrder = this.options.order
+    }
+    if (this.options.hasOwnProperty("label")) {
+      this.label = this.options.label
+    }
+    if (this.options.hasOwnProperty("description")) {
+      this.description = this.options.description
+    }
+  }
+
+  /**
+   * Property - get/set the type (typically set can not be called
+   * but is included for subclasses who may use this)
+   */
+  get type() {
+    const type = this.constructor.name.toLowerCase()
+    return type !== "field" ? type.replace("field", "") : type
+  }
+
+  set type(someType) {
+    throw new Error("Unable to set type on a field instance!")
+  }
+
+  /**
+   * Property - get/set value
+   */
+  get value() {
+    return this.widget.getValue()
+  }
+
+  set value(value) {
+    this.widget.setValue(value)
+  }
+
+  /**
+   * Property - get/set errors
+   * @param {string} Error string
+   */
+  get errors() {
+    return this._errors
+  }
+
+  set errors(error) {
+    this._errors.push(error)
+  }
+
+  /**
+   * Render the form field using it's widget interface
+   * @returns {DocumentFragment} rendered HTML widget
+   */
+  render() {
+    return this.widget.render()
+  }
+
+  /**
+   * Destroy the rendered widget
+   * @returns the success or failure response
+   */
+  destroy() {
+    return this.widget.destroy()
+  }
+
+  /**
+   * Callback to the field after it has been rendered to
+   * the stage
+   */
+  postRender() {
+    this.widget.postRender()
+  }
+
+  /**
+   * Validate the form field
+   */
+  validate() {
+    // Clear any previous validations
+    this.refreshValidationState()
+
+    const value = this.value
+
+    for (let validator of this.validators) {
+      if (!validator.validate(value)) {
+        this.errors = validator.error
+        break
+      }
+    }
+
+    if (this.errors.length > 0) {
+      this.widget.refreshErrorState(this.errors)
+      return false
+    }
+
+    return true
+  }
+
+  /**
+   * Turn the field from an editable elment to a readonly one
+   */
+  lock() {
+    if (this.locked) {
+      return false
+    }
+
+    this.widget.lock()
+    this.locked = true
+
+    return true
+  }
+
+  /*
+   * Restore a field from a locked state
+   */
+  unlock() {
+    if (!this.locked) {
+      return false
+    }
+
+    this.widget.unlock()
+    this.locked = false
+
+    return true
+  }
+
+  /**
+   * Refresh the validation state
+   */
+  refreshValidationState(update = true) {
+    this._errors = []
+    this.widget.errors = []
+
+    if (update) {
+      this.widget.refreshErrorState([])
+    }
+  }
+
+  /**
+   * Get the widget class used to render the field
+   * @return TextInput widget
+   */
+  getWidget() {
+    return Mutt.config.getWidget("text")
+  }
+
+  /**
+   * Get the sort order of the field. This is used when
+   * rendering groups of fields.
+   */
+  getSortOrder() {
+    return this.sortOrder
+  }
+
+  /**
+   * Get the value in a serialized format.
+   */
+  getSerializedValue() {
+    if (this.options.hasOwnProperty("serialize")) {
+      const serializeArgs = this.options.serialize
+      let serializeKey
+      let serializeOptions = {}
+
+      if (typeof serializeArgs === "object") {
+        serializeKey = serializeArgs.name
+        serializeOptions = serializeArgs
+      } else {
+        serializeKey = serializeArgs
+      }
+
+      if (Mutt.config.hasSerializer(serializeKey)) {
+        const Serializer = Mutt.config.getSerializer(serializeKey)
+        return new Serializer(this.value, serializeOptions).serialize()
+      }
+    } else {
+      return this.value
+    }
+  }
+
+  /**
+   * Set the internal sort order for a field.
+   */
+  setSortOrder(order) {
+    this.sortOrder = order
+  }
+
+  /**
+   * Display field as a string representation
+   */
+  toString() {
+    return `Field <${this.name} ${this.type}>`
+  }
+
+  /**
+   *
+   */
+  updateId(newId, updateWidget = true) {
+    const oldId = this.id
+    this.id = newId
+
+    if (updateWidget) {
+      this.widget.updateId(oldId, newId)
+    }
+  }
+
+  /**
+   *
+   */
+  updateName(newName, updateWidget = true) {
+    this.name = newName
+
+    if (updateWidget) {
+      this.widget.updateName(newName)
+    }
+  }
+
+  /**
+   * Initial value for a field of this type
+   */
+  initialValue() {
+    return null
+  }
+
+  /**
+   *
+   */
+  static new(id, name, schema, options = {}, parent = null, required = false) {
+    const fieldSpec = {
+      id: id,
+      name: name,
+      options: options,
+      attribs: {},
+      parent: parent,
+      validators: []
+    }
+
+    let FieldKlass = null
+
+    if (schema.description) {
+      fieldSpec.description = schema.description
+    }
+
+    if (schema.title) {
+      fieldSpec.label = schema.title
+    }
+
+    if (schema.default) {
+      fieldSpec.initial = schema.default
+    }
+
+    if (schema.enum) {
+      const choices = []
+
+      for (let option of schema.enum) {
+        choices.push([option, option])
+      }
+
+      fieldSpec.choices = choices
+      FieldKlass = Mutt.config.getField("enum")
+    }
+
+    // This is awkward as we are trying to support the
+    // legacy/Alpaca option format
+    if (options.hasOwnProperty("hidden")) {
+      if (options.hidden) {
+        fieldSpec.widget = Mutt.config.getWidget("hidden")
+      }
+    }
+
+    if (schema.format) {
+      if (Mutt.config.hasWidget(schema.format)) {
+        fieldSpec.widget = Mutt.config.getWidget(schema.format)
+      }
+    }
+
+    if (options.widget) {
+      if (Mutt.config.hasWidget(options.widget)) {
+        fieldSpec.widget = Mutt.config.getWidget(options.widget)
+      }
+    }
+
+    if (schema.items) {
+      fieldSpec.items = schema.items
+    }
+
+    if (schema.properties) {
+      fieldSpec.properties = schema.properties
+    }
+
+    // Build validator list
+    if (required || (options.hasOwnProperty("required") && options.required)) {
+      if (schema.type === "boolean") {
+        const BoolValidator = Mutt.config.getValidator("booleanRequired")
+        fieldSpec.validators.push(new BoolValidator())
+      } else {
+        const RequiredValidator = Mutt.config.getValidator("required")
+        fieldSpec.validators.push(new RequiredValidator())
+      }
+
+      fieldSpec.attribs.required = "true"
+    }
+
+    // If the schema contains a required attribute this should be
+    // a list of required descendants - not the item itself
+    if (schema.required) {
+      fieldSpec.required = schema.required
+    }
+
+    // Validators can come in a variety of options, either we derive
+    // them from the spec, the are passed explicity, or we try to
+    // load them form the mutt config.
+    if (options.validators) {
+      for (const validator of options.validators) {
+        if (typeof validator === "object") {
+          if (validator instanceof validators.Validator) {
+            // Is already a validator, accept and pass through
+            fieldSpec.validators.push(validator)
+          } else if (validator.hasOwnProperty("name")) {
+            // Validator needs to be setup
+            const Validator = Mutt.config.getValidator(validator.name)
+
+            let validatorArgs = {}
+
+            if (validator.hasOwnProperty("args")) {
+              validatorArgs = validator.args
+            }
+
+            fieldSpec.validators.push(new Validator(validatorArgs))
+          }
         }
-
-        this.initOptions();
-
-        // Setup the widget
-        let WidgetKlass = this.getWidget();
-
-        if (widget) {
-            WidgetKlass = widget;
-        }
-
-        const initalValue = initial || this.initialValue();
-
-        this.widget = new WidgetKlass(
-            this,
-            this.type,
-            this.id,
-            this.name,
-            this.label,
-            this.attribs,
-            this.options,
-            initalValue
-        );
-
-        this._errors = [];
-    }
-
-    /**
-     * Enable the options on the field
-     */
-    initOptions() {
-        if (this.options.hasOwnProperty("order")) {
-            this.sortOrder = this.options.order;
-        }
-        if (this.options.hasOwnProperty("label")) {
-            this.label = this.options.label;
-        }
-        if (this.options.hasOwnProperty("description")) {
-            this.description = this.options.description;
-        }
-    }
-
-    /**
-     * Property - get/set the type (typically set can not be called
-     * but is included for subclasses who may use this)
-     */
-    get type() {
-        const type = this.constructor.name.toLowerCase();
-        return type !== "field" ? type.replace("field", "") : type;
-    }
-
-    set type(someType) {
-        throw new Error("Unable to set type on a field instance!");
-    }
-
-    /**
-     * Property - get/set value
-     */
-    get value() {
-        return this.widget.getValue();
-    }
-
-    set value(value) {
-        this.widget.setValue(value);
-    }
-
-    /**
-     * Property - get/set errors
-     * @param {string} Error string
-     */
-    get errors() {
-        return this._errors;
-    }
-
-    set errors(error) {
-        this._errors.push(error);
-    }
-
-    /**
-     * Render the form field using it's widget interface
-     * @returns {DocumentFragment} rendered HTML widget
-     */
-    render() {
-        return this.widget.render();
-    }
-
-    /**
-     * Destroy the rendered widget
-     * @returns the success or failure response
-     */
-    destroy() {
-        return this.widget.destroy();
-    }
-
-    /**
-     * Callback to the field after it has been rendered to
-     * the stage
-     */
-    postRender() {
-        this.widget.postRender();
-    }
-
-    /**
-     * Validate the form field
-     */
-    validate() {
-        // Clear any previous validations
-        this.refreshValidationState();
-
-        const value = this.value;
-
-        for (let validator of this.validators) {
-            if (!validator.validate(value)) {
-                this.errors = validator.error;
-                break;
-            }
-        }
-
-        if (this.errors.length > 0) {
-            this.widget.refreshErrorState(this.errors);
-            return false;
-        }
-
-        return true;
-    }
-
-    /**
-     * Turn the field from an editable elment to a readonly one
-     */
-    lock() {
-        if (this.locked) {
-            return false;
-        }
-
-        this.widget.lock();
-        this.locked = true;
-
-        return true;
-    }
-
-    /*
-     * Restore a field from a locked state
-     */
-    unlock() {
-        if (!this.locked) {
-            return false;
-        }
-
-        this.widget.unlock();
-        this.locked = false;
-
-        return true;
-    }
-
-    /**
-     * Refresh the validation state
-     */
-    refreshValidationState(update = true) {
-        this._errors = [];
-        this.widget.errors = [];
-
-        if (update) {
-            this.widget.refreshErrorState([]);
-        }
-    }
-
-    /**
-     * Get the widget class used to render the field
-     * @return TextInput widget
-     */
-    getWidget() {
-        return Mutt.config.getWidget("text");
-    }
-
-    /**
-     * Get the sort order of the field. This is used when
-     * rendering groups of fields.
-     */
-    getSortOrder() {
-        return this.sortOrder;
-    }
-
-    /**
-     * Get the value in a serialized format.
-     */
-    getSerializedValue() {
-        if (this.options.hasOwnProperty("serialize")) {
-            const serializeArgs = this.options.serialize;
-            let serializeKey;
-            let serializeOptions = {};
-
-            if (typeof serializeArgs === "object") {
-                serializeKey = serializeArgs.name;
-                serializeOptions = serializeArgs;
-            } else {
-                serializeKey = serializeArgs;
-            }
-
-            if (Mutt.config.hasSerializer(serializeKey)) {
-                const Serializer = Mutt.config.getSerializer(serializeKey);
-                return new Serializer(this.value, serializeOptions).serialize();
-            }
-        } else {
-            return this.value;
-        }
-    }
-
-    /**
-     * Set the internal sort order for a field.
-     */
-    setSortOrder(order) {
-        this.sortOrder = order;
-    }
-
-    /**
-     * Display field as a string representation
-     */
-    toString() {
-        return `Field <${this.name} ${this.type}>`;
-    }
-
-    /**
-     *
-     */
-    updateId(newId, updateWidget = true) {
-        const oldId = this.id;
-        this.id = newId;
-
-        if (updateWidget) {
-            this.widget.updateId(oldId, newId);
-        }
-    }
-
-    /**
-     *
-     */
-    updateName(newName, updateWidget = true) {
-        this.name = newName;
-
-        if (updateWidget) {
-            this.widget.updateName(newName);
-        }
-    }
-
-    /**
-     * Initial value for a field of this type
-     */
-    initialValue() {
-        return null;
-    }
-
-    /**
-     *
-     */
-<<<<<<< HEAD
-    static new(
-        id,
-        name,
-        schema,
-        options = {},
-        parent = null,
-        required = false
-    ) {
-        let fieldSpec = {
-=======
-    static new(id, name, schema, options = {},
-        parent = null, required = false, dependancies = null) {
-        const fieldSpec = {
->>>>>>> 172648a8
-            id: id,
-            name: name,
-            options: options,
-            attribs: {},
-<<<<<<< HEAD
-            parent: parent
-        };
-
-        let FieldKlass = null;
-        let validators = [];
-=======
-            parent: parent,
-            validators: [],
-        }
-
-        let FieldKlass = null
->>>>>>> 172648a8
-
-        if (schema.description) {
-            fieldSpec.description = schema.description;
-        }
-
-        if (schema.title) {
-            fieldSpec.label = schema.title;
-        }
-
-        if (schema.default) {
-            fieldSpec.initial = schema.default;
-        }
-
-        if (schema.enum) {
-<<<<<<< HEAD
-            let choices = [];
-=======
-            const choices = []
->>>>>>> 172648a8
-
-            for (let option of schema.enum) {
-                choices.push([option, option]);
-            }
-
-            fieldSpec.choices = choices;
-            FieldKlass = Mutt.config.getField("enum");
-        }
-
-        // This is awkward as we are trying to support the
-        // legacy/Alpaca option format
-        if (options.hasOwnProperty("hidden")) {
-            if (options.hidden) {
-                fieldSpec.widget = Mutt.config.getWidget("hidden");
-            }
-        }
-
-        if (schema.format) {
-            if (Mutt.config.hasWidget(schema.format)) {
-                fieldSpec.widget = Mutt.config.getWidget(schema.format);
-            }
-        }
-
-        if (options.widget) {
-            if (Mutt.config.hasWidget(options.widget)) {
-                fieldSpec.widget = Mutt.config.getWidget(options.widget);
-            }
-        }
-
-        if (schema.items) {
-            fieldSpec.items = schema.items;
-        }
-
-        if (schema.properties) {
-            fieldSpec.properties = schema.properties;
-        }
-
-        // Build validator list
-<<<<<<< HEAD
-        if (
-            required ||
-            (options.hasOwnProperty("required") && options.required)
-        ) {
-            if (schema.type === "boolean") {
-                validators.push(new BooleanRequiredValidator());
-            } else {
-                validators.push(new RequiredValidator());
-=======
-        if (required || (options.hasOwnProperty('required') &&
-            options.required)) {
-            if (schema.type === 'boolean') {
-                const BoolValidator = Mutt.config.getValidator(
-                    'booleanRequired'
-                )
-                fieldSpec.validators.push(new BoolValidator())
-            } else {
-                const RequiredValidator = Mutt.config.getValidator('required')
-                fieldSpec.validators.push(new RequiredValidator())
->>>>>>> 172648a8
-            }
-
-            fieldSpec.attribs.required = "true";
-        }
-
-        // If the schema contains a required attribute this should be
-        // a list of required descendants - not the item itself
-        if (schema.required) {
-            fieldSpec.required = schema.required;
-        }
-
-        // Validators can come in a variety of options, either we derive
-        // them from the spec, the are passed explicity, or we try to
-        // load them form the mutt config.
-        if (options.validators) {
-<<<<<<< HEAD
-            validators.unshift(...options.validators);
-=======
-            for (const validator of options.validators) {
-                if (typeof validator === 'object') {
-                    if (validator instanceof validators.Validator) {
-                        // Is already a validator, accept and pass through
-                        fieldSpec.validators.push(validator)
-                    } else if (validator.hasOwnProperty('name')) {
-                        // Validator needs to be setup
-                        const Validator = Mutt.config.getValidator(
-                            validator.name
-                        )
-
-                        let validatorArgs = {}
-
-                        if (validator.hasOwnProperty('args')) {
-                            validatorArgs = validator.args
-                        }
-
-                        fieldSpec.validators.push(
-                            new Validator(validatorArgs)
-                        )
-                    }
-                }
-            }
-
->>>>>>> 172648a8
-        }
-
-        if (schema.hasOwnProperty("minItems")) {
-            fieldSpec.minItems = schema.minItems;
-        }
-
-        if (schema.hasOwnProperty("maxItems")) {
-            fieldSpec.maxItems = schema.maxItems;
-        }
-
-        if (options.attribs) {
-            fieldSpec.attribs = Object.assign(
-                fieldSpec.attribs,
-                options.attribs
-            );
-        }
-
-<<<<<<< HEAD
-        fieldSpec.validators = validators;
-
-=======
->>>>>>> 172648a8
-        if (!FieldKlass) {
-            // Attempt to get the field spec
-            if (!Mutt.config.hasField(schema.type)) {
-                return null;
-            }
-
-            FieldKlass = Mutt.config.getField(schema.type);
-        }
-
-        return new FieldKlass(fieldSpec);
-    }
+      }
+    }
+
+    if (schema.hasOwnProperty("minItems")) {
+      fieldSpec.minItems = schema.minItems
+    }
+
+    if (schema.hasOwnProperty("maxItems")) {
+      fieldSpec.maxItems = schema.maxItems
+    }
+
+    if (options.attribs) {
+      fieldSpec.attribs = Object.assign(fieldSpec.attribs, options.attribs)
+    }
+
+    if (!FieldKlass) {
+      // Attempt to get the field spec
+      if (!Mutt.config.hasField(schema.type)) {
+        return null
+      }
+
+      FieldKlass = Mutt.config.getField(schema.type)
+    }
+
+    return new FieldKlass(fieldSpec)
+  }
 }