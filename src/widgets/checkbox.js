--- conflicted
+++ resolved
@@ -61,19 +61,11 @@
     }
 
     /**
-<<<<<<< HEAD
-     * Set the value of an element on the stage. This can be a true
-     * of false value. Additionally this will also notify the label
-     * as the label is often used as a styling proxy.
-     * @param {boolean} value - turn the checkbox on/off
-     */
-=======
     * Set the value of an element on the stage. This can be a true
     * of false value. Additionally this will also notify the label
     * as the label is often used as a styling proxy.
     * @param {boolean} value - turn the checkbox on/off
     */
->>>>>>> fbbd4797
     setValue(value) {
         this.value = value
 
@@ -103,15 +95,14 @@
     }
 
     /**
-     * Get the class name for the widget element
-     * @returns {string} the class to use for the field element
-     */
+    * Get the class name for the widget element
+    * @returns {string} the class to use for the field element
+    */
     getFieldClass() { return 'mutt-field mutt-field-checkbox' }
 
     /**
-<<<<<<< HEAD
-     * Get the checkbox ID
-     */
+    * Get the checkbox ID
+    */
     getFieldId() {
         return `${this.id}-checkbox`
     }
@@ -223,7 +214,7 @@
         return this.value
     }
 
-    //{string, int}
+    // {string, int}
     setValueByIndex(value, index) {
 
         if(!this._rendered){
@@ -288,11 +279,4 @@
     getChoices() {
         return this.choices
     }
-=======
-    * Get the checkbox ID
-    */
-    getFieldId() {
-        return `${this.id}-checkbox`
-    }
->>>>>>> fbbd4797
 }