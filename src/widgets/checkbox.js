/**
* @file Checkbox Widgets
*/

'use strict'

import {Widget} from './core'

/**
* CheckboxInput - Standard HTML checkbox
* @class
*/
export class CheckboxInput extends Widget {

    /*
    * Render the text input field
    * @returns {HTMLElement} returns the rendered HTML checkbox
    * input field
    */
    renderField() {
        let checkbox = document.createElement('input')
        checkbox.setAttribute('name', this.name)
        checkbox.setAttribute('id', this.getFieldId())
        checkbox.setAttribute('type', 'checkbox')
        checkbox.setAttribute('class', this.getFieldClass())
        checkbox.onchange = () => {
            this.setValue(!checkbox.hasAttribute('checked'))
        }

        if(this.value) {
            checkbox.setAttribute('checked', 'checked')
        }

        for(let attrib in this.attribs) {
            checkbox.setAttribute(attrib, this.attribs[attrib])
        }

        // Set the internal notification flag so
        // we know the field has now been rendered
        // to the stage
        this._rendered = true

        return checkbox
    }

    /**
     * Get the value of an element on the stage. This is the raw value
     * as specified in the HTML.
     * @returns {string} value of the element on the stage
     */
    getValue() {
        if(!this._rendered) {
            return this.value
        }

        if(this.getElement().hasAttribute('checked')) {
            return true
        }

        return false
    }

    /**
    * Set the value of an element on the stage. This can be a true
    * of false value. Additionally this will also notify the label
    * as the label is often used as a styling proxy.
    * @param {boolean} value - turn the checkbox on/off
    */
    setValue(value) {
        this.value = value

        if(!this._rendered) {
            return
        }

        let element = this.getElement()

        if(element) {
            let label = this.getElementLabel()

            if(this.value) {
                element.setAttribute('checked', 'checked')

                if(label) {
                    label.classList.add('mutt-field-checkbox-checked')
                }
            } else {
                element.removeAttribute('checked')

                if(label) {
                    label.classList.remove('mutt-field-checkbox-checked')
                }
            }
        }
    }

    /**
    * Get the class name for the widget element
    * @returns {string} the class to use for the field element
    */
    getFieldClass() { return 'mutt-field mutt-field-checkbox' }

    /**
    * Get the checkbox ID
    */
    getFieldId() {
        return `${this.id}-checkbox`
    }
}

/**
 * CheckboxList - A list of checkboxes
 * @class
 */
export class CheckboxList extends CheckboxInput {

    constructor(field, type, id, name, label, attribs, options, value) {
        super(field, type, id, name, label, attribs, options, value)
        if(!this.value) {
            this.value = []
        }
    }

    /**
     * Render the list of checkboxes
     * @returns {HTMLElement} returns the rendered HTML checkbox list
     */
    renderField() {
        let list = document.createElement('ul')
        list.setAttribute('id', this.getFieldId())

        for(let choice in this.choices){
            let listItem = document.createElement('li')
            let checkbox = document.createElement('input')

            checkbox.setAttribute('type', 'checkbox')
            checkbox.setAttribute('name', this.name)
            checkbox.setAttribute('class', this.getFieldClass())
            checkbox.setAttribute('data-index', choice)
            checkbox.setAttribute('id', this.id + choice)

            if(this.options.hasOwnProperty('choices') && this.options['choices'][choice][1]) {
                let label = document.createElement('label')
                label.setAttribute('for', this.id + choice)
                label.textContent = this.options['choices'][choice][1]
                listItem.appendChild(label)
            }

            checkbox.onchange = () => {
                this.setValueByIndex(!checkbox.hasAttribute('checked'), checkbox.getAttribute('data-index'))
            }

            if(this.value && this.value[choice]) {
                checkbox.setAttribute('checked', 'checked')
            }

            for(let attrib in this.attribs) {
                checkbox.setAttribute(attrib, this.attribs[attrib])
            }

            listItem.appendChild(checkbox)
            list.appendChild(listItem)
        }

        this._rendered = true

        return list
    }

    /**
     * Get a handle for the element on the stage
     * @params [integer] index of element list to search for
     * @return {HTMLElement} the element on the stage
     */
    getValueByIndex(index) {
        if(!this._rendered) {
            return this.value[index]
        }

        let element = this.getElementByIndex(index)

        if(!element) {
            throw new Error('Unable to get element!')
        }

        if(element.hasAttribute('checked')) {
            this.value = true
        } else {
            this.value = false
        }

        return this.value
    }

    /**
     * Get the value of an element on the stage. This is the raw value
     * as specified in the HTML.
     * @returns {boolean|*|string} value of the element on the stage
     */
    getValue() {
        if(!this._rendered) {
            return this.value
        }

        let elements = this.getAllElements()

        if(!elements) {
            throw new Error('Unable to get elements!')
        }

        for(let index in Array.from(elements)) {
            if(elements[index].hasAttribute('checked')) {
                this.value[index] = true
            } else {
                this.value[index] = false
            }
        }

        return this.value
    }

<<<<<<< HEAD
    /**
     * Set the value of an element on the stage.
     * @param value [string|integer|boolean]
     * @param index [integer]
     */
=======
    // {string, int}
>>>>>>> 8a2124b1
    setValueByIndex(value, index) {
        this.value[index] = value
        if(!this._rendered) {
            return
        }
        let element = this.getElementByIndex(index)
        if(element) {
            if(this.value[index]) {
                element.setAttribute('checked', 'checked')
            } else {
                element.removeAttribute('checked')
            }
        }
    }

    /**
     * Set the value of all of the elements on the stage
     * @param value
     */
    setValue(value) {
        this.value = value
        if(!this._rendered) {
            return
        }
        let elements = this.getAllElements()
        if(value.length === elements.length) {
            elements[0].setAttribute('checked', 'checked')

            for(let index in Array.from(elements)) {
                if(this.value[index]) {
                    elements[parseInt(index)].setAttribute('checked', 'checked')
                } else {
                    elements[parseInt(index)].removeAttribute('checked')
                }
            }
        } else {
            throw new Error('Array Length does not match number of Elements in CheckboxList')
        }
    }

    /**
     * set the choices as class variables
     * @param choices
     */
    setChoices(choices) {
        for(let index in choices) {
            if(this.value && typeof this.value[index] === 'undefined') {
                this.value[index] = false
            }
        }

        this.choices = choices
    }

    /**
     * returns the field ID
     * @returns {string}
     */
    getFieldId() {
        return `${this.id}-checkbox`
    }

    /**
     * Gets all of this classes choices
     * @returns {*}
     */
    getChoices() {
        return this.choices
    }

    /**
     * Gets all relevant field elements on the stage
     * @returns {NodeList}
     */
    getAllElements() {
        return this.getElementWrapper().querySelectorAll('.mutt-field')
    }

    /**
     * Gets specific field by index from relevant field elements on stage
     * @param index
     * @returns {*}
     */
    getElementByIndex(index) {
        return this.getElementWrapper().querySelectorAll('.mutt-field')[index]
    }
}<|MERGE_RESOLUTION|>--- conflicted
+++ resolved
@@ -219,15 +219,11 @@
         return this.value
     }
 
-<<<<<<< HEAD
     /**
      * Set the value of an element on the stage.
      * @param value [string|integer|boolean]
      * @param index [integer]
      */
-=======
-    // {string, int}
->>>>>>> 8a2124b1
     setValueByIndex(value, index) {
         this.value[index] = value
         if(!this._rendered) {
