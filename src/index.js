--- conflicted
+++ resolved
@@ -4,16 +4,16 @@
  * @copyright Bought By Many 2018
  */
 
-"use strict";
+"use strict"
 
-import MuttForm from "./mutt";
-import MuttConfig from "./config";
-import { logger, mixin } from "./utils";
+import MuttForm from "./mutt"
+import MuttConfig from "./config"
+import { logger, mixin } from "./utils"
 
-import * as fields from "./fields";
-import * as widgets from "./widgets";
-import * as validators from "./validators";
-import * as serializers from "./serializers";
+import * as fields from "./fields"
+import * as widgets from "./widgets"
+import * as validators from "./validators"
+import * as serializers from "./serializers"
 
 /**
  * Main Mutt API.
@@ -22,16 +22,16 @@
  * let form = new Mutt({ name: { type: 'string' } })
  */
 function Mutt(schema, options = {}, debug = false) {
-    if (debug) {
-        this.config.setSetting("debug", true);
-    }
+  if (debug) {
+    this.config.setSetting("debug", true)
+  }
 
-    if (schema === undefined) {
-        throw new Error("You must specify a Schema!");
-    }
+  if (schema === undefined) {
+    throw new Error("You must specify a Schema!")
+  }
 
-    // Setup a new form instance if called directly
-    return new MuttForm(schema, options);
+  // Setup a new form instance if called directly
+  return new MuttForm(schema, options)
 }
 
 /**
@@ -39,38 +39,34 @@
  * @private
  */
 function initApi(Mutt) {
-    // Setup the config
-    const config = new MuttConfig();
-    Mutt.config = config;
+  // Setup the config
+  const config = new MuttConfig()
+  Mutt.config = config
 
-    // Setup plugin interface
-    Mutt.use = function(plugins) {
-        if (!Array.isArray(plugins)) {
-            plugins = [plugins];
-        }
+  // Setup plugin interface
+  Mutt.use = function(plugins) {
+    if (!Array.isArray(plugins)) {
+      plugins = [plugins]
+    }
 
-        for (const plugin of plugins) {
-            Mutt.config.use(plugin);
-        }
-    };
+    for (const plugin of plugins) {
+      Mutt.config.use(plugin)
+    }
+  }
 
-    // Setup Utilities
-    Mutt.logger = logger;
-    Mutt.mixin = mixin;
+  // Setup Utilities
+  Mutt.logger = logger
+  Mutt.mixin = mixin
 
-    // Add in hooks for fields, widgets & validators
-    Mutt.fields = fields;
-    Mutt.widgets = widgets;
-    Mutt.validators = validators;
-    Mutt.serializers = serializers;
+  // Add in hooks for fields, widgets & validators
+  Mutt.fields = fields
+  Mutt.widgets = widgets
+  Mutt.validators = validators
+  Mutt.serializers = serializers
 }
 
-initApi(Mutt);
+initApi(Mutt)
 
-<<<<<<< HEAD
-Mutt.version = "1.12.0";
-=======
-Mutt.version = '1.13.0'
->>>>>>> 172648a8
+Mutt.version = "1.14.0"
 
-export default Mutt;+export default Mutt