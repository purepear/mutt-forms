--- conflicted
+++ resolved
@@ -7,24 +7,20 @@
  * @class
  */
 export class Validator {
-    constructor(messages) {
-        this.error = null;
-        this.messages = {
-            required: "This field is required."
-        };
-
-<<<<<<< HEAD
-        Object.assign(this.messages, messages);
-=======
-        if (messages) {
-            Object.assign(this.messages, messages)
-        }
->>>>>>> 172648a8
-    }
-
-    validate() {
-        return true;
-    }
+  constructor(messages) {
+    this.error = null
+    this.messages = {
+      required: "This field is required."
+    }
+
+    if (messages) {
+      Object.assign(this.messages, messages)
+    }
+  }
+
+  validate() {
+    return true
+  }
 }
 
 /**
@@ -32,14 +28,14 @@
  * @class
  */
 export class RequiredValidator extends Validator {
-    validate(value) {
-        if (!value && value !== 0) {
-            this.error = this.messages.required;
-            return false;
-        }
-
-        return true;
-    }
+  validate(value) {
+    if (!value && value !== 0) {
+      this.error = this.messages.required
+      return false
+    }
+
+    return true
+  }
 }
 
 /**
@@ -47,14 +43,14 @@
  * @class
  */
 export class BooleanRequiredValidator extends Validator {
-    validate(value) {
-        if (!(value === true || value === false)) {
-            this.error = this.messages.required;
-            return false;
-        }
-
-        return true;
-    }
+  validate(value) {
+    if (!(value === true || value === false)) {
+      this.error = this.messages.required
+      return false
+    }
+
+    return true
+  }
 }
 
 /**
@@ -62,14 +58,14 @@
  * @class
  */
 export class BooleanTrueValidator extends Validator {
-    validate(value) {
-        if (value !== true) {
-            this.error = this.messages.required;
-            return false;
-        }
-
-        return true;
-    }
+  validate(value) {
+    if (value !== true) {
+      this.error = this.messages.required
+      return false
+    }
+
+    return true
+  }
 }
 
 /**
@@ -77,47 +73,38 @@
  * @class
  */
 export class LengthValidator extends Validator {
-<<<<<<< HEAD
-    constructor({ min = null, max = null, messages = null }) {
-        super(messages);
-        this.min = min;
-        this.max = max;
-=======
-    constructor({min = null, max = null, messages = null} = {}) {
-        super(messages)
-        this.min = min
-        this.max = max
->>>>>>> 172648a8
-
-        if (!this.messages.hasOwnProperty("minLength")) {
-            this.messages.minLength = `Length must be at least ${this.min}!`;
-        }
-
-        if (!this.messages.hasOwnProperty("maxLength")) {
-            this.messages.maxLength = `Length must be no more than ${
-                this.max
-            }!`;
-        }
-    }
-
-    validate(value) {
-        if (!value) {
-            this.error = this.messages.required;
-            return false;
-        }
-
-        if (this.min && value.length < this.min) {
-            this.error = this.messages.minLength;
-            return false;
-        }
-
-        if (this.max && value.length > this.max) {
-            this.error = this.messages.maxLength;
-            return false;
-        }
-
-        return true;
-    }
+  constructor({ min = null, max = null, messages = null } = {}) {
+    super(messages)
+    this.min = min
+    this.max = max
+
+    if (!this.messages.hasOwnProperty("minLength")) {
+      this.messages.minLength = `Length must be at least ${this.min}!`
+    }
+
+    if (!this.messages.hasOwnProperty("maxLength")) {
+      this.messages.maxLength = `Length must be no more than ${this.max}!`
+    }
+  }
+
+  validate(value) {
+    if (!value) {
+      this.error = this.messages.required
+      return false
+    }
+
+    if (this.min && value.length < this.min) {
+      this.error = this.messages.minLength
+      return false
+    }
+
+    if (this.max && value.length > this.max) {
+      this.error = this.messages.maxLength
+      return false
+    }
+
+    return true
+  }
 }
 
 /**
@@ -125,24 +112,24 @@
  * @class
  */
 export class IntegerValidator extends Validator {
-    constructor(messages) {
-        super(messages);
-
-        if (!this.messages.hasOwnProperty("intRequired")) {
-            this.messages.intRequired = `Value must be an integer`;
-        }
-    }
-
-    validate(value) {
-        // NOTE: We only check it's an integer IF we
-        // have a value.
-        if (value && isNaN(value)) {
-            this.error = this.messages.intRequired;
-            return false;
-        }
-
-        return true;
-    }
+  constructor(messages) {
+    super(messages)
+
+    if (!this.messages.hasOwnProperty("intRequired")) {
+      this.messages.intRequired = `Value must be an integer`
+    }
+  }
+
+  validate(value) {
+    // NOTE: We only check it's an integer IF we
+    // have a value.
+    if (value && isNaN(value)) {
+      this.error = this.messages.intRequired
+      return false
+    }
+
+    return true
+  }
 }
 
 /**
@@ -150,66 +137,66 @@
  * @class
  */
 export class RegexValidator extends Validator {
-    constructor(pattern, messages) {
-        super(messages);
-        this.pattern = pattern;
-
-        if (!this.messages.hasOwnProperty("invalidPattern")) {
-            let msg = `Value must match the pattern: ${this.pattern}`;
-            this.messages.invalidPattern = msg;
-        }
-    }
-
-    validate(value) {
-        if (!value) {
-            this.error = this.messages.required;
-            return false;
-        }
-
-        if (!value.match(this.pattern)) {
-            this.error = this.messages.invalidPattern;
-            return false;
-        }
-
-        return true;
-    }
-}
-
-/**
-* AlphaValidator - Validate the value is alpha chars only (between 2
-* and 25 in length)
-* @class
-*/
+  constructor(pattern, messages) {
+    super(messages)
+    this.pattern = pattern
+
+    if (!this.messages.hasOwnProperty("invalidPattern")) {
+      let msg = `Value must match the pattern: ${this.pattern}`
+      this.messages.invalidPattern = msg
+    }
+  }
+
+  validate(value) {
+    if (!value) {
+      this.error = this.messages.required
+      return false
+    }
+
+    if (!value.match(this.pattern)) {
+      this.error = this.messages.invalidPattern
+      return false
+    }
+
+    return true
+  }
+}
+
+/**
+ * AlphaValidator - Validate the value is alpha chars only (between 2
+ * and 25 in length)
+ * @class
+ */
 export class AlphaValidator extends Validator {
-    constructor({min = 2, max = 25, messages = null} = {}) {
-        super(messages)
-        this.min = min
-        this.max = max
-    }
-
-    validate(value) {
-        if (!value) {
-            this.error = this.messages.required
-            return false
-        }
-
-        value = value.trim()
-
-        if (value.length < this.min) {
-            this.error = 'Must be more than 2 characters.'
-            return false
-        }
-
-        if (value.length > this.max) {
-            this.error = 'Must be less than 25 characters.'
-            return false
-        }
-
-        if (!value.match(/^[a-zA-Z\s]+$/)) {
-            this.error = 'Only letters and spaces can be used.'
-            return false
-        }
-
-        return true
-    }
+  constructor({ min = 2, max = 25, messages = null } = {}) {
+    super(messages)
+    this.min = min
+    this.max = max
+  }
+
+  validate(value) {
+    if (!value) {
+      this.error = this.messages.required
+      return false
+    }
+
+    value = value.trim()
+
+    if (value.length < this.min) {
+      this.error = "Must be more than 2 characters."
+      return false
+    }
+
+    if (value.length > this.max) {
+      this.error = "Must be less than 25 characters."
+      return false
+    }
+
+    if (!value.match(/^[a-zA-Z\s]+$/)) {
+      this.error = "Only letters and spaces can be used."
+      return false
+    }
+
+    return true
+  }
 }