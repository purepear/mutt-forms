--- conflicted
+++ resolved
@@ -83,19 +83,11 @@
         this.max = max
 
         if(!this.messages.hasOwnProperty('minLength')) {
-<<<<<<< HEAD
-            this.messages.minLength = `Length must be at least "${this.min}" characters`
-        }
-
-        if(!this.messages.hasOwnProperty('maxLength')) {
-            this.messages.maxLength = `Length must be no more than "${this.max}" characters`
-=======
             this.messages.minLength = `Length must be at least ${this.min} characters`
         }
 
         if(!this.messages.hasOwnProperty('maxLength')) {
             this.messages.maxLength = `Length must be no more than ${this.max} characters`
->>>>>>> fbbd4797
         }
     }
 
